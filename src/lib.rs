--- conflicted
+++ resolved
@@ -279,7 +279,13 @@
     }
 
     #[test]
-<<<<<<< HEAD
+    fn test_new_errors() {
+        assert!(Fernet::new("axxx").is_none());
+        assert!(Fernet::new(&base64::encode_config(&vec![0, 33], base64::URL_SAFE)).is_none());
+        assert!(Fernet::new(&base64::encode_config(&vec![0, 31], base64::URL_SAFE)).is_none());
+    }
+
+    #[test]
     fn test_generate_key() {
         let mut keys = HashSet::new();
         for _ in 0..1024 {
@@ -291,18 +297,12 @@
     #[test]
     fn test_generate_key_roundtrips() {
         let k = Fernet::generate_key();
-        let f1 = Fernet::new(&k);
-        let f2 = Fernet::new(&k);
+        let f1 = Fernet::new(&k).unwrap();
+        let f2 = Fernet::new(&k).unwrap();
 
         for val in [b"".to_vec(), b"Abc".to_vec(), b"\x00\xFF\x00\x00".to_vec()].into_iter() {
             assert_eq!(f1.decrypt(&f2.encrypt(&val)), Ok(val.clone()));
             assert_eq!(f2.decrypt(&f1.encrypt(&val)), Ok(val.clone()));
         }
-=======
-    fn test_new_errors() {
-        assert!(Fernet::new("axxx").is_none());
-        assert!(Fernet::new(&base64::encode_config(&vec![0, 33], base64::URL_SAFE)).is_none());
-        assert!(Fernet::new(&base64::encode_config(&vec![0, 31], base64::URL_SAFE)).is_none());
->>>>>>> 106d7984
     }
 }